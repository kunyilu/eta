'''
Tensorflow implementation of the popular VGG-16 network.

This implementation is hard-coded for the model architecture and weights that
Frossard originally trained for the 1000 classes from ImageNet.

VGG-16 implementation in TensorFlow:
http://www.cs.toronto.edu/~frossard/post/vgg16/
David Frossard, 2016

Model architecture:
https://gist.github.com/ksimonyan/211839e770f7b538e2d8#file-readme-md

Model weights (from Caffe):
https://github.com/ethereon/caffe-tensorflow

Copyright 2017-2018, Voxel51, LLC
voxel51.com

Jason Corso, jjc@voxel51.com
Brian Moore, brian@voxel51.com
'''
# pragma pylint: disable=redefined-builtin
# pragma pylint: disable=unused-wildcard-import
# pragma pylint: disable=wildcard-import
from __future__ import absolute_import
from __future__ import division
from __future__ import print_function
from __future__ import unicode_literals
from builtins import *
# pragma pylint: enable=redefined-builtin
# pragma pylint: enable=unused-wildcard-import
# pragma pylint: enable=wildcard-import

import logging
import os

import cv2
import numpy as np
import tensorflow as tf

<<<<<<< HEAD
import eta.constants as etac
from eta.core.config import Config, Configurable
from eta.core.features import Featurizer
import eta.core.image as etai
from eta.core.weights import Weights, WeightsConfig
=======
from eta.core.config import Config
import eta.core.image as etai
from eta.core.features import Featurizer
import eta.core.models as etam
>>>>>>> 6724c095


logger = logging.getLogger(__name__)


<<<<<<< HEAD
DEFAULT_VGG16_CONFIG = os.path.join(etac.CONFIGS_DIR, "vgg16-config.json")


=======
>>>>>>> 6724c095
class VGG16Config(Config):
    '''Configuration settings for the VGG-16 network.'''

    def __init__(self, d):
<<<<<<< HEAD
        self.weights = self.parse_object(d, "weights", WeightsConfig)

    @classmethod
    def load_default(cls):
        '''Loads the default VGG16Config.'''
        return cls.from_json(DEFAULT_VGG16_CONFIG)
=======
        self.model = self.parse_string(d, "model", default="VGG-16")
>>>>>>> 6724c095


class VGG16(object):
    '''TensorFlow implementation of the VGG-16 network originally trained for
    the 1000 classes from ImageNet.

    This implementation is hard-coded to process an array of images of size
    [XXXX, 224, 224, 3].

<<<<<<< HEAD
    Reference:
        http://www.cs.toronto.edu/~frossard/post/vgg16/
        David Frossard, 2016
=======
    Args:
        imgs: a tf.Variable of shape [XXXX, 224, 224, 3] containing images to
            embed
        sess: a tf.Session to use
        config: an optional VGG16Config instance. If omitted, the default model
            will be used
>>>>>>> 6724c095
    '''

    def __init__(self, config=None, sess=None, imgs=None):
        '''Builds a new VGG-16 network.

        Args:
            config: an optional VGG16Config instance. If omitted, the default
                ETA configuration will be used
            sess: an optional tf.Session to use. If none is provided, a new
                tf.Session instance is created, and you are responsible for
                calling the close() method of this class when you are done
                computing
            imgs: an optional tf.placeholder of size [XXXX, 224, 224, 3] to
                use. By default, a placeholder of size [None, 224, 224, 3] is
                used so you can evaluate any number of images at once
        '''
        self.config = config or VGG16Config.load_default()
        self.sess = sess or tf.Session()
        self.imgs = imgs or tf.placeholder(tf.float32, [None, 224, 224, 3])

        self._build_conv_layers()
        self._build_fc_layers()
<<<<<<< HEAD
        self._build_output_layer()
        self._load_weights(self.config.weights)

    def evaluate(self, imgs, layer=None):
        '''Feed-forward evaluation through the net.

        Args:
            imgs: an array of size [XXXX, 224, 224, 3] containing image(s) to
                feed into the network
            layer: an optional layer whose output to return. By default, the
                output softmax layer (i.e., the class probabilities) is
                returned
        '''
        if layer is None:
            layer = self.probs

        return self.sess.run(layer, feed_dict={self.imgs: [imgs]})[0]

    def close(self):
        '''Closes the tf.Session used by this instance.

        Users who did not pass their own tf.Session to the constructor **must**
        call this method.
        '''
        self.sess.close()
        self.sess = None
=======
        self.probs = tf.nn.softmax(self.fc3l)
        self.config = config or VGG16Config.default()

        self._load_model(self.config.model, sess)
>>>>>>> 6724c095

    def _build_conv_layers(self):
        self.parameters = []

        with tf.name_scope('preprocess') as scope:
            mean = tf.constant(
                [123.68, 116.779, 103.939],
                dtype=tf.float32,
                shape=[1, 1, 1, 3],
                name='img_mean',
            )
            images = self.imgs - mean

        with tf.name_scope('conv1_1') as scope:
            kernel = tf.Variable(
                tf.truncated_normal(
                    [3, 3, 3, 64], dtype=tf.float32, stddev=1e-1),
                name='weights',
            )
            conv = tf.nn.conv2d(images, kernel, [1, 1, 1, 1], padding='SAME')
            biases = tf.Variable(
                tf.constant(0.0, shape=[64], dtype=tf.float32),
                trainable=True,
                name='biases',
            )
            out = tf.nn.bias_add(conv, biases)
            self.conv1_1 = tf.nn.relu(out, name=scope)
            self.parameters += [kernel, biases]

        with tf.name_scope('conv1_2') as scope:
            kernel = tf.Variable(
                tf.truncated_normal(
                    [3, 3, 64, 64], dtype=tf.float32, stddev=1e-1),
                name='weights',
            )
            conv = tf.nn.conv2d(
                self.conv1_1, kernel, [1, 1, 1, 1], padding='SAME')
            biases = tf.Variable(
                tf.constant(0.0, shape=[64], dtype=tf.float32),
                trainable=True,
                name='biases',
            )
            out = tf.nn.bias_add(conv, biases)
            self.conv1_2 = tf.nn.relu(out, name=scope)
            self.parameters += [kernel, biases]

        self.pool1 = tf.nn.max_pool(
            self.conv1_2,
            ksize=[1, 2, 2, 1],
            strides=[1, 2, 2, 1],
            padding='SAME',
            name='pool1',
        )

        with tf.name_scope('conv2_1') as scope:
            kernel = tf.Variable(
                tf.truncated_normal(
                    [3, 3, 64, 128], dtype=tf.float32, stddev=1e-1),
                name='weights',
            )
            conv = tf.nn.conv2d(
                self.pool1, kernel, [1, 1, 1, 1], padding='SAME')
            biases = tf.Variable(
                tf.constant(0.0, shape=[128], dtype=tf.float32),
                trainable=True,
                name='biases',
            )
            out = tf.nn.bias_add(conv, biases)
            self.conv2_1 = tf.nn.relu(out, name=scope)
            self.parameters += [kernel, biases]

        with tf.name_scope('conv2_2') as scope:
            kernel = tf.Variable(
                tf.truncated_normal(
                    [3, 3, 128, 128], dtype=tf.float32, stddev=1e-1),
                name='weights',
            )
            conv = tf.nn.conv2d(
                self.conv2_1, kernel, [1, 1, 1, 1], padding='SAME')
            biases = tf.Variable(
                tf.constant(0.0, shape=[128], dtype=tf.float32),
                trainable=True,
                name='biases',
            )
            out = tf.nn.bias_add(conv, biases)
            self.conv2_2 = tf.nn.relu(out, name=scope)
            self.parameters += [kernel, biases]

        self.pool2 = tf.nn.max_pool(
            self.conv2_2,
            ksize=[1, 2, 2, 1],
            strides=[1, 2, 2, 1],
            padding='SAME',
            name='pool2',
        )

        with tf.name_scope('conv3_1') as scope:
            kernel = tf.Variable(
                tf.truncated_normal(
                    [3, 3, 128, 256], dtype=tf.float32, stddev=1e-1),
                name='weights',
            )
            conv = tf.nn.conv2d(
                self.pool2, kernel, [1, 1, 1, 1], padding='SAME')
            biases = tf.Variable(
                tf.constant(0.0, shape=[256], dtype=tf.float32),
                trainable=True,
                name='biases',
            )
            out = tf.nn.bias_add(conv, biases)
            self.conv3_1 = tf.nn.relu(out, name=scope)
            self.parameters += [kernel, biases]

        with tf.name_scope('conv3_2') as scope:
            kernel = tf.Variable(
                tf.truncated_normal(
                    [3, 3, 256, 256], dtype=tf.float32, stddev=1e-1),
                name='weights',
            )
            conv = tf.nn.conv2d(
                self.conv3_1, kernel, [1, 1, 1, 1], padding='SAME')
            biases = tf.Variable(
                tf.constant(0.0, shape=[256], dtype=tf.float32),
                trainable=True,
                name='biases',
            )
            out = tf.nn.bias_add(conv, biases)
            self.conv3_2 = tf.nn.relu(out, name=scope)
            self.parameters += [kernel, biases]

        with tf.name_scope('conv3_3') as scope:
            kernel = tf.Variable(
                tf.truncated_normal(
                    [3, 3, 256, 256], dtype=tf.float32, stddev=1e-1),
                name='weights',
            )
            conv = tf.nn.conv2d(
                self.conv3_2, kernel, [1, 1, 1, 1], padding='SAME')
            biases = tf.Variable(
                tf.constant(0.0, shape=[256], dtype=tf.float32),
                trainable=True,
                name='biases',
            )
            out = tf.nn.bias_add(conv, biases)
            self.conv3_3 = tf.nn.relu(out, name=scope)
            self.parameters += [kernel, biases]

        self.pool3 = tf.nn.max_pool(
            self.conv3_3,
            ksize=[1, 2, 2, 1],
            strides=[1, 2, 2, 1],
            padding='SAME',
            name='pool3',
        )

        with tf.name_scope('conv4_1') as scope:
            kernel = tf.Variable(
                tf.truncated_normal(
                    [3, 3, 256, 512], dtype=tf.float32, stddev=1e-1),
                name='weights',
            )
            conv = tf.nn.conv2d(
                self.pool3, kernel, [1, 1, 1, 1], padding='SAME')
            biases = tf.Variable(
                tf.constant(0.0, shape=[512], dtype=tf.float32),
                trainable=True,
                name='biases',
            )
            out = tf.nn.bias_add(conv, biases)
            self.conv4_1 = tf.nn.relu(out, name=scope)
            self.parameters += [kernel, biases]

        with tf.name_scope('conv4_2') as scope:
            kernel = tf.Variable(
                tf.truncated_normal(
                    [3, 3, 512, 512], dtype=tf.float32, stddev=1e-1),
                name='weights',
            )
            conv = tf.nn.conv2d(
                self.conv4_1, kernel, [1, 1, 1, 1], padding='SAME')
            biases = tf.Variable(
                tf.constant(0.0, shape=[512], dtype=tf.float32),
                trainable=True,
                name='biases',
            )
            out = tf.nn.bias_add(conv, biases)
            self.conv4_2 = tf.nn.relu(out, name=scope)
            self.parameters += [kernel, biases]

        with tf.name_scope('conv4_3') as scope:
            kernel = tf.Variable(
                tf.truncated_normal(
                    [3, 3, 512, 512], dtype=tf.float32, stddev=1e-1),
                name='weights',
            )
            conv = tf.nn.conv2d(
                self.conv4_2, kernel, [1, 1, 1, 1], padding='SAME')
            biases = tf.Variable(
                tf.constant(0.0, shape=[512], dtype=tf.float32),
                trainable=True,
                name='biases',
            )
            out = tf.nn.bias_add(conv, biases)
            self.conv4_3 = tf.nn.relu(out, name=scope)
            self.parameters += [kernel, biases]

        self.pool4 = tf.nn.max_pool(
            self.conv4_3,
            ksize=[1, 2, 2, 1],
            strides=[1, 2, 2, 1],
            padding='SAME',
            name='pool4',
        )

        with tf.name_scope('conv5_1') as scope:
            kernel = tf.Variable(
                tf.truncated_normal(
                    [3, 3, 512, 512], dtype=tf.float32, stddev=1e-1),
                name='weights',
            )
            conv = tf.nn.conv2d(
                self.pool4, kernel, [1, 1, 1, 1], padding='SAME')
            biases = tf.Variable(
                tf.constant(0.0, shape=[512], dtype=tf.float32),
                trainable=True,
                name='biases',
            )
            out = tf.nn.bias_add(conv, biases)
            self.conv5_1 = tf.nn.relu(out, name=scope)
            self.parameters += [kernel, biases]

        with tf.name_scope('conv5_2') as scope:
            kernel = tf.Variable(
                tf.truncated_normal(
                    [3, 3, 512, 512], dtype=tf.float32, stddev=1e-1),
                name='weights',
            )
            conv = tf.nn.conv2d(
                self.conv5_1, kernel, [1, 1, 1, 1], padding='SAME')
            biases = tf.Variable(
                tf.constant(0.0, shape=[512], dtype=tf.float32),
                trainable=True,
                name='biases',
            )
            out = tf.nn.bias_add(conv, biases)
            self.conv5_2 = tf.nn.relu(out, name=scope)
            self.parameters += [kernel, biases]

        with tf.name_scope('conv5_3') as scope:
            kernel = tf.Variable(
                tf.truncated_normal(
                    [3, 3, 512, 512], dtype=tf.float32, stddev=1e-1),
                name='weights',
            )
            conv = tf.nn.conv2d(
                self.conv5_2, kernel, [1, 1, 1, 1], padding='SAME')
            biases = tf.Variable(
                tf.constant(0.0, shape=[512], dtype=tf.float32),
                trainable=True,
                name='biases',
            )
            out = tf.nn.bias_add(conv, biases)
            self.conv5_3 = tf.nn.relu(out, name=scope)
            self.parameters += [kernel, biases]

        self.pool5 = tf.nn.max_pool(
            self.conv5_3,
            ksize=[1, 2, 2, 1],
            strides=[1, 2, 2, 1],
            padding='SAME',
            name='pool4',
        )

    def _build_fc_layers(self):
        with tf.name_scope('fc1') as scope:
            shape = int(np.prod(self.pool5.get_shape()[1:]))
            fc1w = tf.Variable(
                tf.truncated_normal(
                    [shape, 4096], dtype=tf.float32, stddev=1e-1),
                name='weights',
            )
            fc1b = tf.Variable(
                tf.constant(1.0, shape=[4096], dtype=tf.float32),
                trainable=True,
                name='biases',
            )
            pool5_flat = tf.reshape(self.pool5, [-1, shape])
            fc1l = tf.nn.bias_add(tf.matmul(pool5_flat, fc1w), fc1b)
            self.fc1 = tf.nn.relu(fc1l)
            self.parameters += [fc1w, fc1b]

        with tf.name_scope('fc2') as scope:
            fc2w = tf.Variable(
                tf.truncated_normal(
                    [4096, 4096], dtype=tf.float32, stddev=1e-1),
                name='weights',
            )
            fc2b = tf.Variable(
                tf.constant(1.0, shape=[4096], dtype=tf.float32),
                trainable=True,
                name='biases',
            )
            fc2l = tf.nn.bias_add(tf.matmul(self.fc1, fc2w), fc2b)
            self.fc2l = fc2l
            self.fc2 = tf.nn.relu(fc2l)
            self.parameters += [fc2w, fc2b]

        with tf.name_scope('fc3') as scope:
            fc3w = tf.Variable(
                tf.truncated_normal(
                    [4096, 1000], dtype=tf.float32, stddev=1e-1),
                name='weights',
            )
            fc3b = tf.Variable(
                tf.constant(1.0, shape=[1000], dtype=tf.float32),
                trainable=True,
                name='biases',
            )
            self.fc3l = tf.nn.bias_add(tf.matmul(self.fc2, fc3w), fc3b)
            self.parameters += [fc3w, fc3b]

<<<<<<< HEAD
    def _build_output_layer(self):
        self.probs = tf.nn.softmax(self.fc3l)

    def _load_weights(self, weights_config):
        weights = Weights(weights_config)
        for i, k in enumerate(sorted(weights)):
            logger.debug("%s %s %s", i, k, np.shape(weights[k]))
            self.sess.run(self.parameters[i].assign(weights[k]))
=======
    def _load_model(self, model, sess):
        weights = etam.NpzModelWeights(model).load()
        for i, k in enumerate(sorted(weights)):
            sess.run(self.parameters[i].assign(weights[k]))
>>>>>>> 6724c095


class VGG16FeaturizerConfig(VGG16Config):
    '''Configuration settings for a VGG16Featurizer that works on images.'''
<<<<<<< HEAD

    def __init__(self, d):
        self.weights = self.parse_object(
            d, "weights", WeightsConfig, default=None)

        if self.weights is None:
            self.weights = VGG16Config.load_default().weights
=======
    pass
>>>>>>> 6724c095


class VGG16Featurizer(Featurizer):
    '''Featurizer for images or frames using the VGG16 network structure.'''

    def __init__(self, config=None):
<<<<<<< HEAD
        super(VGG16Featurizer, self).__init__()
        self.config = config or VGG16FeaturizerConfig({})
        self.validate(self.config)
        self.vgg16 = None
=======
        config = config or VGG16FeaturizerConfig.default()
        self.validate(config)

        super(VGG16Featurizer, self).__init__()

        self.config = config
        self.sess = None
        self.imgs = tf.placeholder(tf.float32, [None, 224, 224, 3])
        self.vgg = None
>>>>>>> 6724c095

    def dim(self):
        '''The dimension of the features extracted by this Featurizer.'''
        return 4096

    def _start(self):
        '''Starts a TensorFlow session and loads the network.'''
        self.vgg16 = VGG16(self.config)

    def _stop(self):
<<<<<<< HEAD
        '''Closes the TensorFlow session and frees up the network.'''
        self.vgg16.close()
        self.vgg16 = None

    def _featurize(self, img):
        '''Featurizes the image using the VGG-16 network.'''
        if len(img.shape) == 2:
            # grayscale
            img = cv2.cvtColor(img, cv2.COLOR_GRAY2RGB)
        elif img.shape[2] == 4:
            # RGBA
            img = img[:, :, :3]

        img = etai.resize(img, 224, 224)
        return self.vgg16.evaluate(img, layer=self.vgg16.fc2l)
=======
        '''Closes the session and frees up network.'''
        self.sess.close()
        self.sess = None
        self.vgg = None

    def _featurize(self, data):
        '''Featurize the data (image) through the VGG16 network.'''
        if len(data.shape) == 2:
            # GRAY input
            t = cv2.cvtColor(data, cv2.COLOR_GRAY2RGB)
            data = t
            del t
        if data.shape[2] == 4:
            # RGBA input
            data = data[:, :, :3]
        img1 = etai.resize(data, 224, 224)
        return self.sess.run(
            self.vgg.fc2l, feed_dict={self.vgg.imgs: [img1]})[0]
>>>>>>> 6724c095
<|MERGE_RESOLUTION|>--- conflicted
+++ resolved
@@ -39,43 +39,20 @@
 import numpy as np
 import tensorflow as tf
 
-<<<<<<< HEAD
-import eta.constants as etac
-from eta.core.config import Config, Configurable
-from eta.core.features import Featurizer
-import eta.core.image as etai
-from eta.core.weights import Weights, WeightsConfig
-=======
 from eta.core.config import Config
 import eta.core.image as etai
 from eta.core.features import Featurizer
 import eta.core.models as etam
->>>>>>> 6724c095
 
 
 logger = logging.getLogger(__name__)
 
 
-<<<<<<< HEAD
-DEFAULT_VGG16_CONFIG = os.path.join(etac.CONFIGS_DIR, "vgg16-config.json")
-
-
-=======
->>>>>>> 6724c095
 class VGG16Config(Config):
     '''Configuration settings for the VGG-16 network.'''
 
     def __init__(self, d):
-<<<<<<< HEAD
-        self.weights = self.parse_object(d, "weights", WeightsConfig)
-
-    @classmethod
-    def load_default(cls):
-        '''Loads the default VGG16Config.'''
-        return cls.from_json(DEFAULT_VGG16_CONFIG)
-=======
         self.model = self.parse_string(d, "model", default="VGG-16")
->>>>>>> 6724c095
 
 
 class VGG16(object):
@@ -85,18 +62,11 @@
     This implementation is hard-coded to process an array of images of size
     [XXXX, 224, 224, 3].
 
-<<<<<<< HEAD
-    Reference:
-        http://www.cs.toronto.edu/~frossard/post/vgg16/
-        David Frossard, 2016
-=======
-    Args:
+    Attributes:
+        config: the VGG16Config instance
+        sess: the tf.Session
         imgs: a tf.Variable of shape [XXXX, 224, 224, 3] containing images to
             embed
-        sess: a tf.Session to use
-        config: an optional VGG16Config instance. If omitted, the default model
-            will be used
->>>>>>> 6724c095
     '''
 
     def __init__(self, config=None, sess=None, imgs=None):
@@ -113,15 +83,14 @@
                 use. By default, a placeholder of size [None, 224, 224, 3] is
                 used so you can evaluate any number of images at once
         '''
-        self.config = config or VGG16Config.load_default()
+        self.config = config or VGG16Config.default()
         self.sess = sess or tf.Session()
         self.imgs = imgs or tf.placeholder(tf.float32, [None, 224, 224, 3])
 
         self._build_conv_layers()
         self._build_fc_layers()
-<<<<<<< HEAD
         self._build_output_layer()
-        self._load_weights(self.config.weights)
+        self._load_model(self.config.model)
 
     def evaluate(self, imgs, layer=None):
         '''Feed-forward evaluation through the net.
@@ -146,12 +115,6 @@
         '''
         self.sess.close()
         self.sess = None
-=======
-        self.probs = tf.nn.softmax(self.fc3l)
-        self.config = config or VGG16Config.default()
-
-        self._load_model(self.config.model, sess)
->>>>>>> 6724c095
 
     def _build_conv_layers(self):
         self.parameters = []
@@ -473,58 +436,28 @@
             self.fc3l = tf.nn.bias_add(tf.matmul(self.fc2, fc3w), fc3b)
             self.parameters += [fc3w, fc3b]
 
-<<<<<<< HEAD
     def _build_output_layer(self):
         self.probs = tf.nn.softmax(self.fc3l)
 
-    def _load_weights(self, weights_config):
-        weights = Weights(weights_config)
-        for i, k in enumerate(sorted(weights)):
-            logger.debug("%s %s %s", i, k, np.shape(weights[k]))
-            self.sess.run(self.parameters[i].assign(weights[k]))
-=======
-    def _load_model(self, model, sess):
+    def _load_model(self, model):
         weights = etam.NpzModelWeights(model).load()
         for i, k in enumerate(sorted(weights)):
-            sess.run(self.parameters[i].assign(weights[k]))
->>>>>>> 6724c095
+            self.sess.run(self.parameters[i].assign(weights[k]))
 
 
 class VGG16FeaturizerConfig(VGG16Config):
     '''Configuration settings for a VGG16Featurizer that works on images.'''
-<<<<<<< HEAD
-
-    def __init__(self, d):
-        self.weights = self.parse_object(
-            d, "weights", WeightsConfig, default=None)
-
-        if self.weights is None:
-            self.weights = VGG16Config.load_default().weights
-=======
     pass
->>>>>>> 6724c095
 
 
 class VGG16Featurizer(Featurizer):
     '''Featurizer for images or frames using the VGG16 network structure.'''
 
     def __init__(self, config=None):
-<<<<<<< HEAD
         super(VGG16Featurizer, self).__init__()
-        self.config = config or VGG16FeaturizerConfig({})
+        self.config = config or VGG16FeaturizerConfig.default()
         self.validate(self.config)
         self.vgg16 = None
-=======
-        config = config or VGG16FeaturizerConfig.default()
-        self.validate(config)
-
-        super(VGG16Featurizer, self).__init__()
-
-        self.config = config
-        self.sess = None
-        self.imgs = tf.placeholder(tf.float32, [None, 224, 224, 3])
-        self.vgg = None
->>>>>>> 6724c095
 
     def dim(self):
         '''The dimension of the features extracted by this Featurizer.'''
@@ -532,10 +465,10 @@
 
     def _start(self):
         '''Starts a TensorFlow session and loads the network.'''
-        self.vgg16 = VGG16(self.config)
+        if self.vgg16 is None:
+            self.vgg16 = VGG16(self.config)
 
     def _stop(self):
-<<<<<<< HEAD
         '''Closes the TensorFlow session and frees up the network.'''
         self.vgg16.close()
         self.vgg16 = None
@@ -550,24 +483,4 @@
             img = img[:, :, :3]
 
         img = etai.resize(img, 224, 224)
-        return self.vgg16.evaluate(img, layer=self.vgg16.fc2l)
-=======
-        '''Closes the session and frees up network.'''
-        self.sess.close()
-        self.sess = None
-        self.vgg = None
-
-    def _featurize(self, data):
-        '''Featurize the data (image) through the VGG16 network.'''
-        if len(data.shape) == 2:
-            # GRAY input
-            t = cv2.cvtColor(data, cv2.COLOR_GRAY2RGB)
-            data = t
-            del t
-        if data.shape[2] == 4:
-            # RGBA input
-            data = data[:, :, :3]
-        img1 = etai.resize(data, 224, 224)
-        return self.sess.run(
-            self.vgg.fc2l, feed_dict={self.vgg.imgs: [img1]})[0]
->>>>>>> 6724c095
+        return self.vgg16.evaluate(img, layer=self.vgg16.fc2l)