'''
TensorFlow implementation of the popular C3D network.

This module extends and add functionality to the original C3D implementation
by Hou Xin.

C3D implementation in TensorFlow:
https://github.com/hx173149/C3D-tensorflow
Hou Xin, 2016

Copyright 2018, Voxel51, LLC
voxel51.com

Yixin Jin, yixin@voxel51.com
Brian Moore, brian@voxel51.com
'''
# pragma pylint: disable=redefined-builtin
# pragma pylint: disable=unused-wildcard-import
# pragma pylint: disable=wildcard-import
from __future__ import absolute_import
from __future__ import division
from __future__ import print_function
from __future__ import unicode_literals
from builtins import *
# pragma pylint: enable=redefined-builtin
# pragma pylint: enable=unused-wildcard-import
# pragma pylint: enable=wildcard-import

import logging
import math
import os

import numpy as np
from sklearn.preprocessing import normalize
import tensorflow as tf

from eta.core.config import Config
import eta.core.image as etai
from eta.core.features import Featurizer
from eta.core.tfutils import TensorFlowModelWeights
import eta.core.video as etav


logger = logging.getLogger(__name__)

DROPOUT = 0.6
EMBEDDING_FRAME_SIZE = 112
NUM_FRAMES_PER_CLIP = 16

<<<<<<< HEAD
=======

def get_first_k_frames(inpath):
    '''Sample first k frames in a video.

    Args:
        inpath: path to the input video

    Returns:
        A numpy array of size [NUM_FRAMES_PER_CLIP,
        EMBEDDING_FRAME_SIZE, EMBEDDING_FRAME_SIZE]
    '''
    data = []
    num_frames = etav.get_frame_count(inpath)
    assert k < num_frames
    with etav.FFmpegVideoReader(inpath, "1-%d" % NUM_FRAMES_PER_CLIP) as vr:
        for img in vr:
            img = etai.resize(img, EMBEDDING_FRAME_SIZE, EMBEDDING_FRAME_SIZE)
            data.append(img)
    return np.array(data).astype(np.float32)


def uniformly_sample_k_frames(inpath):
    '''Uniformly sample k frames, always including the first frame.

    Args:
        inpath: path to the input video

    Returns:
        A numpy array of size [NUM_FRAMES_PER_CLIP,
        EMBEDDING_FRAME_SIZE, EMBEDDING_FRAME_SIZE]
    '''
    data = []
    num_frames = etav.get_frame_count(inpath)
    assert k < num_frames
    rng = [int(round(i)) for i in np.linspace(1, num_frames,
        NUM_FRAMES_PER_CLIP)]
    with etav.FFmpegVideoReader(inpath, frames=rng) as vr:
        for img in vr:
            img = etai.resize(img, EMBEDDING_FRAME_SIZE,
                              EMBEDDING_FRAME_SIZE)
            data.append(img)
    return np.array(data).astype(np.float32)


def sliding_window_k_size_n_step(inpath, n):
    '''Sample video clips using sliding window of size NUM_FRAMES_PER_CLIP
    and stride n.

    Args:
        inpath: path to the input video
        n: the stride for sliding window

    Returns:
        A numpy array [NUM_FRAMES_PER_CLIP,
        EMBEDDING_FRAME_SIZE, EMBEDDING_FRAME_SIZE]
    '''
    data = []
    num_frames = etav.get_frame_count(inpath)
    assert NUM_FRAMES_PER_CLIP < num_frames
    i_first = 1
    i_last = num_frames
    i_count = num_frames
    logger.debug("sample_length %d", NUM_FRAMES_PER_CLIP)
    logger.debug("sample_stride %d", n)
    o_count = round((i_last - NUM_FRAMES_PER_CLIP + 1.0) / n)
    o_firsts = [i_first + n * NUM_FRAMES_PER_CLIP for x in range(0,o_count)]
    clips = zip(o_firsts,
                [x + NUM_FRAMES_PER_CLIP - 1 for x in o_firsts])
    del o_firsts

    with etav.FFmpegVideoReader(inpath) as vr:
        for img in vr:
            img = etai.resize(img, EMBEDDING_FRAME_SIZE,
                              EMBEDDING_FRAME_SIZE)
            data.append(img)
    sampled_clips = []
    for clip in clips:
        first = clip[0] - 1
        last = clip[1]
        tmp_clip = data[first:last]
        sampled_clips.append(tmp_clip)
    return np.array(sampled_clips).astype(np.float32)


>>>>>>> 1ca6f1ad
class C3DConfig(Config):
    '''Configuration settings for the C3D network.'''

    def __init__(self, d):
        self.model = self.parse_string(d, "model", default="C3D-UCF101")
        self.batchsize = self.parse_number(d, "batchsize", default=1)
        self.inpath = self.parse_string(d, "inpath", default="")
        self.sample_method = self.parse_string(
            d, "sample_method", default="sliding_window_k_size_n_step")
        self.stride = self.parse_number(d, "stride", default=8)


class C3D(object):
    '''C3D network structure in TensorFlow.'''

    def __init__(self, config=None, sess=None, clips=None):
        '''Builds a new C3D network

        Args:
            config: an optional C3DConfig instance. If omitted, the default
                ETA configuration will be used
            sess: an optional tf.Session to use. If none is provided, a new
                tf.Session instance is created, and you are responsible for
                scalling the close() method of this class when you are done
                computing
            clips: an optional tf.placeholder of size [XXXX,
        '''
        self.config = config or C3DConfig.default()
        self.sess = sess or tf.Session()
        self.clips = clips or tf.placeholder(
            tf.float32, [None,
            NUM_FRAMES_PER_CLIP, EMBEDDING_FRAME_SIZE,
            EMBEDDING_FRAME_SIZE, 3])
        self._build_conv_layers()
        self._build_fc_layers()
        self._build_output_layer()
        self._load_model(self.config.model)

    def _variable_with_weight_decay(self, name, shape, stddev, wd):
        var = tf.get_variable(
            name, shape,
            initializer=tf.truncated_normal_initializer(stddev=stddev))
        if wd is not None:
            weight_decay = tf.nn.l2_loss(var) * wd
            tf.add_to_collection('losses', weight_decay)
        return var

    def _conv3d(self, l_input, w, b):
        return tf.nn.bias_add(
            tf.nn.conv3d(
                l_input, w, strides=[1, 1, 1, 1, 1], padding='SAME'), b)

    def _max_pool(self, name, l_input, k):
        return tf.nn.max_pool3d(
            l_input, ksize=[1, k, 2, 2, 1],
            strides=[1, k, 2, 2, 1], padding='SAME', name=name)

    def evaluate(self, clips, layer=None):
        '''Feed-forward evaluation through the net.

        Args:
            imgs: an array of size [XXXX, 112, 112, 3] containing image(s) to
                feed into the network
            layer: an optional layer whose output to return. By default, the
                output softmax layer (i.e., the class probabilities) is
                returned
        '''
        if layer is None:
            layer = self.out
        return self.sess.run(layer, feed_dict={self.clips: [clips]})[0]

    def close(self):
        '''Closes the TensorFlow session and frees up the network.'''
        self.sess.close()
        self.sess = None

    def _build_conv_layers(self):
        clips = self.clips
        with tf.variable_scope('var_name') as var_scope:
            with tf.name_scope("conv1") as scope:
                weights = self._variable_with_weight_decay(
                        'wc1', [3, 3, 3, 3, 64], 0.04, 0.00)
                biases = self._variable_with_weight_decay(
                        'bc1', [64], 0.04, 0.0)
                conv = self._conv3d(clips, weights, biases)
                self.conv1 = tf.nn.relu(conv, name=scope)

            self.pool1 = self._max_pool('pool1', self.conv1, k=1)

            with tf.name_scope("conv2") as scope:
                weights = self._variable_with_weight_decay(
                        'wc2', [3, 3, 3, 64, 128], 0.04, 0.00)
                biases = self._variable_with_weight_decay(
                        'bc2', [128], 0.04, 0.0)
                conv = self._conv3d(self.pool1, weights, biases)
                self.conv2 = tf.nn.relu(conv, name=scope)

            self.pool2 = self._max_pool('pool2', self.conv2, k=2)

            with tf.name_scope("conv3a") as scope:
                weights = self._variable_with_weight_decay(
                        'wc3a', [3, 3, 3, 128, 256], 0.04, 0.00)
                biases = self._variable_with_weight_decay(
                        'bc3a', [256], 0.04, 0.0)
                conv = self._conv3d(self.pool2, weights, biases)
                self.conv3_1 = tf.nn.relu(conv, name=scope)

            with tf.name_scope("conv3b") as scope:
                weights = self._variable_with_weight_decay(
                        'wc3b', [3, 3, 3, 256, 256], 0.04, 0.00)
                biases = self._variable_with_weight_decay(
                        'bc3b', [256], 0.04, 0.0)
                conv = self._conv3d(self.conv3_1, weights, biases)
                self.conv3_2 = tf.nn.relu(conv, name=scope)

            self.pool3 = self._max_pool('pool3', self.conv3_2, k=2)

            with tf.name_scope("conv4a") as scope:
                weights = self._variable_with_weight_decay(
                        'wc4a', [3, 3, 3, 256, 512], 0.04, 0.00)
                biases = self._variable_with_weight_decay(
                        'bc4a', [512], 0.04, 0.0)
                conv = self._conv3d(self.pool3, weights, biases)
                self.conv4_1 = tf.nn.relu(conv, name=scope)

            with tf.name_scope("conv4b") as scope:
                weights = self._variable_with_weight_decay(
                        'wc4b', [3, 3, 3, 512, 512], 0.04, 0.00)
                biases = self._variable_with_weight_decay(
                        'bc4b', [512], 0.04, 0.0)
                conv = self._conv3d(self.conv4_1, weights, biases)
                self.conv4_2 = tf.nn.relu(conv, name=scope)

            self.pool4 = self._max_pool('pool4', self.conv4_2, k=2)

            with tf.name_scope("conv5a") as scope:
                weights = self._variable_with_weight_decay(
                        'wc5a', [3, 3, 3, 512, 512], 0.04, 0.00)
                biases = self._variable_with_weight_decay(
                        'bc5a', [512], 0.04, 0.0)
                conv = self._conv3d(self.pool4, weights, biases)
                self.conv5_1 = tf.nn.relu(conv, name=scope)

            with tf.name_scope("conv5b") as scope:
                weights = self._variable_with_weight_decay(
                        'wc5b', [3, 3, 3, 512, 512], 0.04, 0.00)
                biases = self._variable_with_weight_decay(
                        'bc5b', [512], 0.04, 0.0)
                conv = self._conv3d(self.conv5_1, weights, biases)
                self.conv5_2 = tf.nn.relu(conv, name=scope)

            self.pool5 = self._max_pool('pool5', self.conv5_2, k=2)

    def _build_fc_layers(self):
        with tf.variable_scope('var_name') as var_scope:
            with tf.name_scope("fc1") as scope:
                self.dense1 = tf.reshape(self.pool5, [1, 8192])
                weights = self._variable_with_weight_decay(
                        'wd1', [8192, 4096], 0.04, 0.001)
                biases = self._variable_with_weight_decay(
                        'bd1', [4096], 0.04, 0.0)
                self.dense1 = tf.matmul(self.dense1, weights) + biases
                self.fc6 = tf.nn.relu(self.dense1, name='fc6')
                self.dense1 = tf.nn.dropout(self.fc6, DROPOUT)

            with tf.name_scope("fc2") as scope:
                weights = self._variable_with_weight_decay(
                        'wd2', [4096, 4096], 0.04, 0.002)
                biases = self._variable_with_weight_decay(
                        'bd2', [4096], 0.04, 0.0)
                self.dense2 =  tf.nn.relu(
                    tf.matmul(self.dense1, weights) + biases, name='fc7')
                self.dense2 = tf.nn.dropout(self.dense2, DROPOUT)

    def _build_output_layer(self):
        with tf.variable_scope('var_name') as var_scope:
            with tf.name_scope("output") as scope:
                weights = self._variable_with_weight_decay(
                        'wout', [4096, 101], 0.04, 0.005)
                biases = self._variable_with_weight_decay(
                        'bout', [101], 0.04, 0.0)
                self.out = tf.matmul(self.dense2, weights) + biases

    def _load_model(self, model):
        init = tf.global_variables_initializer()
        self.sess.run(init)
        TensorFlowModelWeights(model, self.sess).load()


class C3DFeaturizerConfig(C3DConfig):
    ''' C3D Featurization configuration settings that works on images'''
    pass


class C3DFeaturizer(Featurizer):
    '''Featurizer for videos using the C3D network structure.'''

    def __init__(self, config=None):
        super(C3DFeaturizer,self).__init__()
        self.config = config or C3DFeaturizerConfig.default()
        self.validate(self.config)
        self.sample_method = self.config.sample_method
        self.c3d  = None

    def dim(self):
        '''The dimension of the features extracted by this Featurizer.'''
        return 4096

    def sample_imgs(self, inpath):
        input_path = inpath or self.config.inpath
        if self.sample_method == 'get_first_k_frames':
            input_imgs = get_first_k_frames(input_path)
        elif self.sample_method == 'uniformly_sample_k_frames':
            input_imgs = uniformly_sample_k_frames(input_path)
        else:
            input_imgs = sliding_window_k_size_n_step(input_path,
                self.config.stride)
        return input_imgs

    def _start(self):
        '''Starts a TensorFlow session and loads the network.'''
        if self.c3d is None:
            self.c3d = C3D(self.config)

    def _stop(self):
        self.c3d.close()
        self.c3d = None

    def _featurize(self, img):
        if self.sample_method == 'sliding_window_k_size_n_step':
            clips = img.shape[0]
            tmp_feature = np.zeros(self.dim())
            for i in range(clips):
                tmp_imgs = img[i]
                tmp_feature += self.c3d.evaluate(tmp_imgs, layer=self.c3d.fc6)
            tmp_feature /= clips
            normalized_avg_feature = normalize(tmp_feature.reshape(1,-1))
            return normalized_avg_feature
        else:
            return self.c3d.evaluate(img, layer=self.c3d.fc6)<|MERGE_RESOLUTION|>--- conflicted
+++ resolved
@@ -47,93 +47,7 @@
 EMBEDDING_FRAME_SIZE = 112
 NUM_FRAMES_PER_CLIP = 16
 
-<<<<<<< HEAD
-=======
-
-def get_first_k_frames(inpath):
-    '''Sample first k frames in a video.
-
-    Args:
-        inpath: path to the input video
-
-    Returns:
-        A numpy array of size [NUM_FRAMES_PER_CLIP,
-        EMBEDDING_FRAME_SIZE, EMBEDDING_FRAME_SIZE]
-    '''
-    data = []
-    num_frames = etav.get_frame_count(inpath)
-    assert k < num_frames
-    with etav.FFmpegVideoReader(inpath, "1-%d" % NUM_FRAMES_PER_CLIP) as vr:
-        for img in vr:
-            img = etai.resize(img, EMBEDDING_FRAME_SIZE, EMBEDDING_FRAME_SIZE)
-            data.append(img)
-    return np.array(data).astype(np.float32)
-
-
-def uniformly_sample_k_frames(inpath):
-    '''Uniformly sample k frames, always including the first frame.
-
-    Args:
-        inpath: path to the input video
-
-    Returns:
-        A numpy array of size [NUM_FRAMES_PER_CLIP,
-        EMBEDDING_FRAME_SIZE, EMBEDDING_FRAME_SIZE]
-    '''
-    data = []
-    num_frames = etav.get_frame_count(inpath)
-    assert k < num_frames
-    rng = [int(round(i)) for i in np.linspace(1, num_frames,
-        NUM_FRAMES_PER_CLIP)]
-    with etav.FFmpegVideoReader(inpath, frames=rng) as vr:
-        for img in vr:
-            img = etai.resize(img, EMBEDDING_FRAME_SIZE,
-                              EMBEDDING_FRAME_SIZE)
-            data.append(img)
-    return np.array(data).astype(np.float32)
-
-
-def sliding_window_k_size_n_step(inpath, n):
-    '''Sample video clips using sliding window of size NUM_FRAMES_PER_CLIP
-    and stride n.
-
-    Args:
-        inpath: path to the input video
-        n: the stride for sliding window
-
-    Returns:
-        A numpy array [NUM_FRAMES_PER_CLIP,
-        EMBEDDING_FRAME_SIZE, EMBEDDING_FRAME_SIZE]
-    '''
-    data = []
-    num_frames = etav.get_frame_count(inpath)
-    assert NUM_FRAMES_PER_CLIP < num_frames
-    i_first = 1
-    i_last = num_frames
-    i_count = num_frames
-    logger.debug("sample_length %d", NUM_FRAMES_PER_CLIP)
-    logger.debug("sample_stride %d", n)
-    o_count = round((i_last - NUM_FRAMES_PER_CLIP + 1.0) / n)
-    o_firsts = [i_first + n * NUM_FRAMES_PER_CLIP for x in range(0,o_count)]
-    clips = zip(o_firsts,
-                [x + NUM_FRAMES_PER_CLIP - 1 for x in o_firsts])
-    del o_firsts
-
-    with etav.FFmpegVideoReader(inpath) as vr:
-        for img in vr:
-            img = etai.resize(img, EMBEDDING_FRAME_SIZE,
-                              EMBEDDING_FRAME_SIZE)
-            data.append(img)
-    sampled_clips = []
-    for clip in clips:
-        first = clip[0] - 1
-        last = clip[1]
-        tmp_clip = data[first:last]
-        sampled_clips.append(tmp_clip)
-    return np.array(sampled_clips).astype(np.float32)
-
-
->>>>>>> 1ca6f1ad
+
 class C3DConfig(Config):
     '''Configuration settings for the C3D network.'''
 
