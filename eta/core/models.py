'''
Core infrastructure for managing models across local and remote storage.

See `docs/models_dev_guide.md` for detailed information about the design of
the ETA model management system.

Copyright 2018, Voxel51, LLC
voxel51.com

Brian Moore, brian@voxel51.com
'''
# pragma pylint: disable=redefined-builtin
# pragma pylint: disable=unused-wildcard-import
# pragma pylint: disable=wildcard-import
from __future__ import absolute_import
from __future__ import division
from __future__ import print_function
from __future__ import unicode_literals
from builtins import *
from future.utils import iteritems, itervalues
# pragma pylint: enable=redefined-builtin
# pragma pylint: enable=unused-wildcard-import
# pragma pylint: enable=wildcard-import

from collections import defaultdict
import dill as pickle
from distutils.version import LooseVersion
import logging
import os

import numpy as np

import eta
import eta.constants as etac
from eta.core.config import Config, Configurable
from eta.core.serial import Serializable
import eta.core.utils as etau
import eta.core.web as etaw


logger = logging.getLogger(__name__)


MODELS_MANIFEST_JSON = "manifest.json"


def list_models(downloaded_only=False):
    '''Returns a list of all models on the models search path.

    Args:
        downloaded_only: whether to only include models that are currently
            downloaded. By default, this is False

    Returns:
        a list of model names (with "@<ver>" strings, if any)
    '''
    models = _list_models(downloaded_only=downloaded_only)[0]
    return sorted(list(models.keys()))


def list_models_in_directory(models_dir, downloaded_only=False):
    '''Returns a list of all models in the given directory.

    Args:
        models_dir: the models directory
        downloaded_only: whether to only include models that are currently
            downloaded. By default, this is False

    Returns:
        a list of model names (with "@<ver>" strings, if any)

    Raises:
        ModelError: if the directory was not a valid models directory
    '''
    manifest = ModelsManifest.from_dir(models_dir)
    return sorted([
        model.name for model in manifest
        if not downloaded_only or model.is_in_dir(models_dir)
    ])


def find_model(name):
    '''Finds the given model, which must appear in a ModelsManifest in one of
    the `eta.config.models_dirs` directories.

    Note that the model might not actually exist at the returned model path.
    To download it, use `download_model()`.

    Args:
        name: the name of the model, which can have "@<ver>" appended to refer
            to a specific version of the model. If no version is specified, the
            latest version of the model is assumed

    Returns:
        the full path to the model file (which might not exist if it hasn't
            been downloaded yet)

    Raises:
        ModelError: if the model could not be found
    '''
    model, models_dir, _ = _find_model(name)
    return model.get_path_in_dir(models_dir)


def is_model_downloaded(name):
    '''Determines whether the given model is downloaded.

    Args:
        name: the name of the model, which can have "@<ver>" appended to refer
            to a specific version of the model. If no version is specified, the
            latest version of the model is assumed

    Returns:
        True/False whether the model is downloaded

    Raises:
        ModelError: if the model could not be found
    '''
    model, models_dir, _ = _find_model(name)
    return model.is_in_dir(models_dir)


def download_model(name, force=False):
    '''Downloads the given model, if necessary.

    If the download is forced, the local copy of the model will be overwitten
    if it exists.

    Args:
        name: the name of the model, which can have "@<ver>" appended to refer
            to a specific version of the model. If no version is specified, the
            latest version of the model is assumed
        force: whether to force download the model. If True, the model is
            always downloaded. If False, the model is only downloaded if
            necessary. The default is False

    Returns:
        the path to the downloaded model

    Raises:
        ModelError: if the model could not be found
    '''
    model, models_dir, _ = _find_model(name)
    model_path = model.get_path_in_dir(models_dir)
    model.manager.download_model(model_path, force=force)
    return model_path


def flush_model(name):
    '''Deletes the local copy of the given model, if necessary.

    The models is not removed from its associated manifest and can be
    downloaded again at any time.

    Args:
        name: the name of the model, which can have "@<ver>" appended to refer
            to a specific version of the model. If no version is specified, the
            latest version of the model is assumed

    Raises:
        ModelError: if the model could not be found
    '''
    model, models_dir, _ = _find_model(name)
    if model.is_in_dir(models_dir):
        _delete_model_from_dir(model, models_dir)


def flush_old_models():
    '''Deletes local copies of any old models, i.e. models for which the number
    of versions stored on disk exceeds `eta.config.max_model_versions_to_keep`.

    The models are not removed from their associated manifests and can be
    downloaded again at any time.
    '''
    max_vers = eta.config.max_model_versions_to_keep
    if max_vers < 0:
        # No flushing required
        return

    # Get downloaded models
    downloaded_models = _list_models(downloaded_only=True)[0]

    # Group by base name
    bmodels = defaultdict(list)
    for model, mdir in itervalues(downloaded_models):
        bmodels[model.base_name].append((model, mdir))

    # Sort by version (newest first)
    bmodels = {
        k: sorted(v, reverse=True, key=lambda vi: vi[0].comp_version)
        for k, v in iteritems(bmodels)
    }

    # Flush old models
    for base_name, models_list in iteritems(bmodels):
        num_to_flush = len(models_list) - max_vers
        if num_to_flush > 0:
            logger.info(
                "*** Flushing %d old version(s) of model '%s'",
                num_to_flush, base_name)
            for model, models_dir in reversed(models_list[max_vers:]):
                _delete_model_from_dir(model, models_dir)


def flush_models_directory(models_dir):
    '''Deletes the local copies of all models in the given models directory.

    The models are not removed from their associated manifests and can be
    downloaded again at any time.

    Args:
        models_dir: the models directory

    Raises:
        ModelError: if the directory contains no models manifest
    '''
    _warn_if_not_on_search_path(models_dir)
    for model in ModelsManifest.from_dir(models_dir):
        if model.is_in_dir(models_dir):
            _delete_model_from_dir(model, models_dir)


def flush_all_models():
    '''Deletes all local copies of all models on the models search path.

    The models are not removed from their associated manifests and can be
    downloaded again at any time.
    '''
    for models_dir in _get_models_search_path():
        flush_models_directory(models_dir)


def init_models_dir(new_models_dir):
    '''Initializes the given directory as a models directory by creating an
    empty models manifest file for it.

    The directory is created if necessary.

    Note that the directory is not automatically added to your models search
    path, so models in this directory will not be findable until you update
    your ETA config.

    Args:
        new_models_dir: the directory to initialize

    Raises:
        ModelError: if the models directory is already initialized
    '''
    if ModelsManifest.dir_has_manifest(new_models_dir):
        raise ModelError(
            "Directory '%s' already has a models manifest", new_models_dir)

    logger.info("Initializing new models directory '%s'", new_models_dir)
    manifest = ModelsManifest()
    manifest.write_to_dir(new_models_dir)


def publish_public_model(
        name, google_drive_id, description=None, base_filename=None,
        models_dir=None):
    '''Publishes a new model to the public ETA model registry.

    This function assumes that the model has been uploaded to Google Drive by
    an ETA administrator and that you have the ID of the file to provide here.

    This function performs the following actions:
        - recommends a base filename and models directory, if necessary
        - performs a dry run of the model registration process to check for
            potential problems
        - registers the model in the manifest of its models directory

    The keyword arguments `base_filename` and `models_dir` configure the
    filename (version information is added automatically) and models directory,
    respectively, to use when downloading the model. If you are uploading a
    new version of an existing model, these arguments can be omitted and the
    same values are inherited from the most recent version of the model. If
<<<<<<< HEAD
    this is a brand new model, these values are required
=======
    this is a brand new model, the `base_filename` is required, and if a
    `models_dir` is not provided, the first directory on your models path will
    be used by default.
>>>>>>> 1be447a8

    If the specified models directory does not have a models manifest file, one
    is created. Note that new models directories are not automatically added to
    your models search path, so models in a newly initialized directory will
    not be findable until you add the directory to your models search path.

    Args:
        name: a name for the model, which can optionally have "@<ver>" appended
            to assign a version to the model
        google_drive_id: the ID of the model file in Google Drive
        description: an optional description for the model
        base_filename: an optional base filename to use when writing the model
            to disk. By default, a value is inferred as explained above
        models_dir: an optional directory in which to register the model. By
            default, a value is inferred as explained above

    Raises:
        ModelError: if the publishing failed for any reason
    '''
    # Recommend paths if necessary
    base_filename, models_dir = recommend_paths_for_model(
        name, base_filename=base_filename, models_dir=models_dir)

    # Perform a dry run of the model registration
    register_model_dry_run(name, base_filename, models_dir)

    # Construct model manager instance for model
    config = ETAModelManagerConfig({"google_drive_id": google_drive_id})
    manager = ETAModelManager(config)

    # Register model
    register_model(
        name, base_filename, models_dir, manager, description=description)


def recommend_paths_for_model(
        name, model_path=None, base_filename=None, models_dir=None):
    '''Recommends a base filename and models directory for the given model,
    if possible, using the provided information to inform the recommendation.

    The recommendations are made using the first applicable option below:
        (a) if `base_filename` or `models_dir` is provided, that value is used
        (b) if an older version of the model exists, the `base_filename` and
            `models_dir` values are inherited from that model as necesasry
        (c) if `model_path` is provided, `base_filename` and `models_dir` are
            set to the filename and base directory of the model path, as
            necessary
<<<<<<< HEAD
=======
        (d) `models_dir` is set to the first directory on the models path, if
            any
>>>>>>> 1be447a8
        (d) None is returned

    Args:
        name: the model name, which can optionally have "@<ver>" appended
            to assign a version to the model
        model_path: an optional path to the model on disk. If provided and
            this path may be used to recommended values as described above
        base_filename: an optional base filename to use when writing the model
            to disk. If provided, this value is directly returned. If not
            provided, a value is recommended as explained above
        models_dir: an optional directory in which to register the model. If
            provided, this value is directly returned. If not provided, a value
            is recommended as explained above

    Returns:
        base_filename: the recommended base filename for the model, or None if
            no recommendation could be made
        models_dir: the recommended models directory to store the model, or
            None if no recommendation could be made
    '''
    try:
        base_name = Model.parse_name(name)[0]
        model, _rec_models_dir, _ = _find_model(base_name)
        _rec_base_filename = model.base_filename
    except ModelError:
        _rec_base_filename = None
        _rec_models_dir = None

    # Recommend base filename
    if not base_filename:
        if _rec_base_filename:
            base_filename = _rec_base_filename
            logger.info(
                "Found a previous model version '%s'; recommending the same "
                "base filename: '%s'", model.name, base_filename)
        elif model_path:
            base_filename = os.path.basename(model_path)
            logger.info(
                "No previous model version found; recommending the base "
                "filename of the input model path: '%s'", base_filename)
        else:
            logger.info("Unable to recommended a base filename...")
            base_filename = None

    # Recommend models directory
    if not models_dir:
        if _rec_models_dir:
            models_dir = _rec_models_dir
            logger.info(
                "Found a previous model version '%s'; recommending the same "
                "model directory: '%s'", model.name, models_dir)
        elif model_path:
            models_dir = os.path.dirname(model_path)
            logger.info(
                "No previous model version found; recommending the parent "
                "directory of the model path as the models directory: '%s'",
                models_dir)
<<<<<<< HEAD
=======
        elif eta.config.models_dirs:
            models_dir = eta.config.models_dirs[0]
            logger.info(
                "No models directory was specified; recommending the first "
                "directory on the models search path: '%s'", models_dir)
>>>>>>> 1be447a8
        else:
            logger.info("Unable to recommended a models directory...")
            models_dir = None

    return base_filename, models_dir


def register_model_dry_run(name, base_filename, models_dir):
    '''Performs a dry-run of the model registration process to ensure that no
    errors will happen when a real model registration is performed.

    *** No files are modified by this function. ***

    This function performs the following actions:
        - verifies that the proposed model name is valid
        - verifies that no models exist with the given name
        - verifies that no filename conflicts will occur in the proposed
            model directory

    Args:
        name: the proposed name for the model, which can optionally have
            "@<ver>" appended to assign a version to the model
        base_filename: the proposed base filename (e.g. "model.npz") to use
            when storing this model locally on disk
        models_dir: the proposed directory in which to register the model

    Returns:
        the path to the proposed model as it will appear when downloaded

    Raises:
        ModelError: if the dry run failed for any reason
    '''
    # Verify name
    logger.info("Verifying that model name '%s' is valid", name)
    base_name, version = Model.parse_name(name)
    model = Model(base_name, base_filename, None, version=version)

    # Verify novelty
    logger.info("Verifying that model '%s' does not yet exist", name)
    models = _list_models()[0]
    base_names = [mm[0].base_name for mm in itervalues(models)]
    if name in models:
        raise ModelError("Model '%s' already exists" % name)
    if name in base_names:
        raise ModelError(
            "A versioned model with base name '%s' already exists, and "
            "publishing a versionless model with the same name as a versioned "
            "model can lead to unexpected behavior. Please choose another "
            "model name." % name)
    if base_name in models:
        raise ModelError(
            "A versionless model with name '%s' already exists, and "
            "publishing a versioned model with the same name as a versionless "
            "model can lead to unexpected behavior. Please choose another "
            "model name." % base_name)

    # Verify no filename conflicts
    if ModelsManifest.dir_has_manifest(models_dir):
        logger.info(
            "Verifying that no filename conflicts exist in models "
            "directory '%s'", models_dir)
        manifest = ModelsManifest.from_dir(models_dir)
        manifest.add_model(model)

    return model.get_path_in_dir(models_dir)


def register_model(name, base_filename, models_dir, manager, description=None):
    '''Registers a new model in the given models directory.

    If the directory does not have a models manifest file, one is created.
    Note that new models directories are not automatically added to your
    models search path, so models in a newly initialized directory will not be
    findable until you add the directory to your models search path.

    Note that this function does not upload the model to remote storage, it
    simply registers the model in the ETA system. To publish the model to
    remote storage, use the relevant ModelManager.

    Args:
        name: a name for the model, which can optionally have "@<ver>" appended
            to assign a version to the model
        base_filename: the base filename (e.g. "model.npz") to use when storing
            this model locally on disk
        models_dir: the directory in which to register the model
        manager: the ModelManager instance for the model
        description: an optional description for the model

    Raises:
        ModelError: if the registration failed for any reason
    '''
    _warn_if_not_on_search_path(models_dir)

    # Create model
    logger.info("Creating a new model '%s'", name)
    base_name, version = Model.parse_name(name)
    date_created = etau.get_isotime()
    model = Model(
        base_name, base_filename, manager, version=version,
        description=description, date_created=date_created)

    # Initialize models directory, if necessary
    if not ModelsManifest.dir_has_manifest(models_dir):
        init_models_dir(models_dir)

    # Add model to manifest
    manifest = ModelsManifest.from_dir(models_dir)
    logger.info("Adding model '%s' to manifest in '%s'", name, models_dir)
    manifest.add_model(model)
    manifest.write_to_dir(models_dir)


def delete_model(name, force=False):
    '''Permanently deletes the given model from local and remote storage.

    CAUTION: this cannot be undone!

    Args:
        name: the name of the model, which can have "@<ver>" appended to refer
            to a specific version of the model. If no version is specified, the
            latest version of the model is assumed
        force: whether to force delete the remote model (True) or display a
            confirmation message that the user must approve before deleting
            the remote model (False). The default is False

    Raises:
        ModelError: if the model could not be found
    '''
    # Flush model locally
    flush_model(name)

    model, models_dir, manifest = _find_model(name)
    if force or etau.query_yes_no(
            "Are you sure you want to permanently delete this model from "
            "remote storage? This cannot be undone!", default="no"):
        # Flush model remotely
        logger.info("Deleting model '%s' from remote storage", name)
        model.manager.delete_model()

        # Delete model from manifest
        manifest_path = manifest.make_manifest_path(models_dir)
        logger.info(
            "Removing model '%s' from manifest '%s'", name, manifest_path)
        manifest.remove_model(model.name)
        manifest.write_json(manifest_path)
    else:
        logger.info("Remote deletion of model '%s' aborted", name)


def _find_model(name):
    if Model.has_version_str(name):
        return _find_exact_model(name)
    return _find_latest_model(name)


def _find_exact_model(name):
    models, manifests = _list_models()
    if name not in models:
        raise ModelError("No model with name '%s' was found" % name)

    model, mdir = models[name]
    return model, mdir, manifests[mdir]


def _find_latest_model(base_name):
    _model = None
    _mdir = None

    models, manifests = _list_models()
    for model, mdir in itervalues(models):
        if model.base_name == base_name:
            if _model is None or model.comp_version > _model.comp_version:
                _model = model
                _mdir = mdir

    if _model is None:
        raise ModelError("No models found with base name '%s'" % base_name)
    if _model.has_version:
        logger.info(
            "Found version %s of model '%s'", _model.version, base_name)

    return _model, _mdir, manifests[_mdir]


def _list_models(downloaded_only=False):
    models = {}
    manifests = {}
    for mdir in _get_models_search_path():
        manifest = ModelsManifest.from_dir(mdir)
        manifests[mdir] = manifest

        for model in manifest:
            if model.name in models:
                raise ModelError(
                    "Found two '%s' models. Names must be unique" % model.name)
            if not downloaded_only or model.is_in_dir(mdir):
                models[model.name] = (model, mdir)

    return models, manifests


def _delete_model_from_dir(model, models_dir):
    model_path = model.get_path_in_dir(models_dir)
    logger.info(
        "Deleting local copy of model '%s' from '%s'", model.name, model_path)
    os.remove(model_path)


def _get_models_search_path():
    mdirs = []
    for mdir in etau.make_search_path(eta.config.models_dirs):
        if ModelsManifest.dir_has_manifest(mdir):
            mdirs.append(mdir)
        else:
            logger.warning(
                "Directory '%s' is on the models search path but has no "
                "manifest. It will be omitted from the search path", mdir)

    return mdirs


def _warn_if_not_on_search_path(models_dir):
    mdir = os.path.abspath(models_dir)
    if mdir not in _get_models_search_path():
        logger.warning(
            "Directory '%s' is not on the ETA models search path", models_dir)


class ModelsManifest(Serializable):
    '''Class that describes the contents of a models directory.'''

    def __init__(self, models=None):
        '''Creates a ModelsManifest instance.

        Args:
            models: a list of Model instances
        '''
        self.models = models or []

    def __iter__(self):
        return iter(self.models)

    def add_model(self, model):
        '''Adds the given model to the manifest.

        Args:
            model: a Model instance

        Raises:
            ModelError: if the model conflicts with an existing model in the
                manifest
        '''
        if self.has_model_with_name(model.name):
            raise ModelError(
                "Manifest already contains model called '%s'" % model.name)
        if self.has_model_with_filename(model.filename):
            raise ModelError(
                "Manifest already contains model with filename '%s'" % (
                    model.filename))
        if self.has_model_with_name(model.base_name):
            raise ModelError(
                "Manifest already contains a versionless model called '%s', "
                "so a versioned model is not allowed" % model.base_name)

        self.models.append(model)

    def remove_model(self, name):
        '''Removes the model with the given name from the ModelsManifest.

        Args:
            name: the name of the model

        Raises:
            ModelError: if the model was not found
        '''
        if not self.has_model_with_name(name):
            raise ModelError(
                "Manifest does not contain model '%s'" % name)
        self.models = [model for model in self.models if model.name != name]

    def get_model_with_name(self, name):
        '''Gets the model with the given name.

        Args:
            name: the name of the model

        Returns:
            the Model instance

        Raises:
            ModelError: if the model was not found
        '''
        for model in self.models:
            if name == model.name:
                return model

        raise ModelError("Manifest does not contain model '%s'" % name)

    def get_latest_model_with_base_name(self, base_name):
        '''Gets the Model instance for the latest version of the model with the
        given base name.

        Args:
            base_name: the base name of the model

        Returns:
            the Model instance

        Raises:
            ModelError: if the model was not found
        '''
        _model = None
        for model in self.models:
            if base_name == model.base_name:
                if _model is None or model.comp_version > _model.comp_version:
                    _model = model

        if _model is None:
            raise ModelError(
                "Manifest does not contain model '%s'" % base_name)

        return _model

    def has_model_with_name(self, name):
        '''Determines whether this manifest contains the model with the
        given name.
        '''
        return any(name == model.name for model in self.models)

    def has_model_with_filename(self, filename):
        '''Determines whether this manifest contains a model with the given
        filename.
        '''
        return any(filename == model.filename for model in self.models)

    @staticmethod
    def make_manifest_path(models_dir):
        '''Makes the manifest path for the given models directory.'''
        return os.path.join(models_dir, MODELS_MANIFEST_JSON)

    @staticmethod
    def dir_has_manifest(models_dir):
        '''Determines whether the given directory has a models manifest.'''
        return os.path.isfile(ModelsManifest.make_manifest_path(models_dir))

    def write_to_dir(self, models_dir):
        '''Writes the ModelsManifest to the given models directory.'''
        self.write_json(self.make_manifest_path(models_dir))

    @classmethod
    def from_dir(cls, models_dir):
        '''Loads the ModelsManifest from the given models directory.'''
        if not cls.dir_has_manifest(models_dir):
            raise ModelError(
                "Directory '%s' has no models manifest", models_dir)

        return cls.from_json(cls.make_manifest_path(models_dir))

    @classmethod
    def from_dict(cls, d):
        '''Constructs a ModelsManifest from a JSON dictionary.'''
        return cls(models=[Model.from_dict(md) for md in d["models"]])


class Model(Serializable):
    '''Class that describes a model.

    Attributes:
        base_name: the base name of the model (no version info)
        base_filename: the base filename of the model (no version info)
        manager: the ModelManager instance that describes the remote storage
            location of the models_dir
        version: the version of the model (if any)
        description: a description of the model (if any)
        date_created: the date that the model was created (if any)
    '''

    def __init__(
            self, base_name, base_filename, manager, version=None,
            description=None, date_created=None):
        '''Creates a Model instance.

        Args:
            base_name: the base name of the model
            base_filename: the base filename for the model
            manager: the ModelManager for the model
            version: (optional) the model version
            description: (optional) a description of the model
            date_created: (optional) the date that the model was created
        '''
        self.base_name = base_name
        self.base_filename = base_filename
        self.manager = manager
        self.version = version or None
        self.description = description or None
        self.date_created = date_created or None

    def attributes(self):
        # We do this so we can set the order the fields appear in the JSON
        return [
            "base_name", "base_filename", "version", "description", "manager",
            "date_created"]

    @property
    def name(self):
        '''The version-aware name of the model.'''
        if not self.has_version:
            return self.base_name
        base, ext = os.path.splitext(self.base_name)
        return base + "@" + self.version + ext

    @property
    def filename(self):
        '''The version-aware filename of the model.'''
        if not self.has_version:
            return self.base_filename
        base, ext = os.path.splitext(self.base_filename)
        return base + "-v" + self.version + ext

    @property
    def has_version(self):
        '''Determines whether the model has a version.'''
        return self.version is not None

    @property
    def comp_version(self):
        '''The version of this model expressed as a
        `distutils.version.LooseVersion` intended for comparison operations.

        Models with no version are given a version of 0.0.0.
        '''
        return LooseVersion(self.version or "0.0.0")

    def get_path_in_dir(self, models_dir):
        '''Gets the model path for the model in the given models directory.'''
        return os.path.join(models_dir, self.filename)

    def is_in_dir(self, models_dir):
        '''Determines whether a copy of the model exists in the given models
        directory.
        '''
        return os.path.isfile(self.get_path_in_dir(models_dir))

    @staticmethod
    def parse_name(name):
        '''Parses the model name, returning the base name and the version,
        if any.

        Args:
            name: the name of the model, which can have "@<ver>" appended to
                refer to a specific version of the model

        Returns:
            base_name: the base name of the model
            version: the version of the model, or None if no version was found

        Raises:
            ModelError: if the model name was invalid
        '''
        chunks = name.split("@")
        if len(chunks) == 1:
            return name, None
        if chunks[1] == "" or len(chunks) > 2:
            raise ModelError("Invalid model name '%s'" % name)
        return chunks[0], chunks[1]

    @staticmethod
    def has_version_str(name):
        '''Determines whether the given model name has a version string.'''
        return bool(Model.parse_name(name)[1])

    @classmethod
    def from_dict(cls, d):
        '''Constructs a Model from a JSON dictionary.'''
        return cls(
            d["base_name"], d["base_filename"],
            ModelManager.from_dict(d["manager"]), d.get("version", None),
            d.get("description", None), d.get("date_created", None))


class ModelWeights(object):
    '''Base class for classes that encapsulate read-only model weights.

    This class can load the model locally or from remote storage as needed.

    Subclasses must implement the `_load` method to perform the actual loading.

    Attributes:
        model_name: the name of the model
        model_path: the local path to the model on disk
    '''

    def __init__(self, model_name):
        '''Initializes a ModelWeights instance.

        Args:
            model_name: the model to load

        Raises:
            ModelError: if the model was not found
        '''
        self.model_name = model_name
        self.model_path = find_model(self.model_name)

    def load(self):
        '''Loads the model weights, downloading them from remote storage if
        necessary.

        Returns:
            the model weights
        '''
        download_model(self.model_name, force=False)
        return self._load()

    def _load(self):
        raise NotImplementedError("subclass must implement _load()")


class NpzModelWeights(ModelWeights, dict):
    '''A read-only model weights class that provides a dictionary interface to
    access the underlying weights, which must be stored as an .npz file on
    disk.
    '''

    def _load(self):
        self.update(np.load(self.model_path))
        return self


class PklModelWeights(ModelWeights):
    '''A read-only model weights class that can load a model stored as a .pkl
    file on disk.
    '''

    def _load(self):
        with open(self.model_path, "rb") as f:
            return pickle.load(f)


class ModelManager(Configurable, Serializable):
    '''Base class for model managers.

    Attributes:
        type: the fully-qualified name of the ModelManager subclass
        config: the Config instance for the ModelManager subclass
    '''

    def __init__(self, config):
        '''Initializes a ModelManager instance.

        Args:
            config: a Config for the ModelManager subclass
        '''
        self.validate(config)
        self.type = etau.get_class_name(self)
        self.config = config

    @staticmethod
    def upload_model(model_path, *args, **kwargs):
        raise NotImplementedError(
            "subclass must implement upload_model()")

    def download_model(self, model_path, force=False):
        '''Downloads the model to the given local path.

        If the download is forced, any existing model is overwritten. If the
        download is not forced, the model will only be downloaded if it does
        not already exist locally.

        Args:
            model_path: the path to which to download the model
            force: whether to force download the model. If True, the model is
                always downloaded. If False, the model is only downloaded if
                necessary. The default is False

        Raises:
            ModelError: if model downloading is not currently allowed
        '''
        if force or not os.path.isfile(model_path):
            if not eta.config.allow_model_downloads:
                raise ModelError(
                    "Model downloading is currently disabled. Modify your ETA "
                    "config to change this setting.")
            etau.ensure_basedir(model_path)
            self._download_model(model_path)

    def delete_model(self):
        raise NotImplementedError(
            "subclass must implement delete_model()")

    def _download_model(self, model_path):
        raise NotImplementedError(
            "subclass must implement _download_model()")

    @classmethod
    def from_dict(cls, d):
        '''Builds the ModelManager subclass from a JSON dictionary.'''
        manager_cls, config_cls = cls.parse(d["type"])
        return manager_cls(config_cls.from_dict(d["config"]))


class ETAModelManagerConfig(Config):
    '''Configuration settings for an ETAModelManager instance.

    Exactly one of the attributes should be set.

    Attributes:
        url: the URL of the file
        google_drive_id: the ID of the file in Google Drive
    '''

    def __init__(self, d):
        self.url = self.parse_string(d, "url", default=None)
        self.google_drive_id = self.parse_string(
            d, "google_drive_id", default=None)

    def attributes(self):
        # Omit attributes with no value, for clarity
        return [a for a in vars(self) if getattr(self, a) is not None]


class ETAModelManager(ModelManager):
    '''Class that manages public models for the ETA repository.'''

    @staticmethod
    def upload_model(model_path, *args, **kwargs):
        raise NotImplementedError(
            "ETA models must be uploaded by a Voxel51 administrator. "
            "Please contact %s for more information." % etac.CONTACT)

    def _download_model(self, model_path):
        if self.config.google_drive_id:
            gid = self.config.google_drive_id
            logger.info(
                "Downloading model from Google Drive ID '%s' to '%s'",
                gid, model_path)
            etaw.download_google_drive_file(gid, path=model_path)
        elif self.config.url:
            url = self.config.url
            logger.info(
                "Downloading model from '%s' to '%s'", url, model_path)
            etaw.download_file(url, path=model_path)
        else:
            raise ModelError(
                "Invalid ETAModelManagerConfig '%s'" % str(self.config))

    def delete_model(self):
        raise NotImplementedError(
            "ETA models must be deleted by a Voxel51 administrator. "
            "Please contact %s for more information." % etac.CONTACT)


class ModelError(Exception):
    '''Exception raised when an invalid model is encountered.'''
    pass


#
# The first time this module is loaded, perform any necessary flushing of old
# models as per the value of the `eta.config.max_model_versions_to_keep`
# setting
#
flush_old_models()<|MERGE_RESOLUTION|>--- conflicted
+++ resolved
@@ -274,13 +274,9 @@
     respectively, to use when downloading the model. If you are uploading a
     new version of an existing model, these arguments can be omitted and the
     same values are inherited from the most recent version of the model. If
-<<<<<<< HEAD
-    this is a brand new model, these values are required
-=======
     this is a brand new model, the `base_filename` is required, and if a
     `models_dir` is not provided, the first directory on your models path will
     be used by default.
->>>>>>> 1be447a8
 
     If the specified models directory does not have a models manifest file, one
     is created. Note that new models directories are not automatically added to
@@ -328,11 +324,8 @@
         (c) if `model_path` is provided, `base_filename` and `models_dir` are
             set to the filename and base directory of the model path, as
             necessary
-<<<<<<< HEAD
-=======
         (d) `models_dir` is set to the first directory on the models path, if
             any
->>>>>>> 1be447a8
         (d) None is returned
 
     Args:
@@ -390,14 +383,11 @@
                 "No previous model version found; recommending the parent "
                 "directory of the model path as the models directory: '%s'",
                 models_dir)
-<<<<<<< HEAD
-=======
         elif eta.config.models_dirs:
             models_dir = eta.config.models_dirs[0]
             logger.info(
                 "No models directory was specified; recommending the first "
                 "directory on the models search path: '%s'", models_dir)
->>>>>>> 1be447a8
         else:
             logger.info("Unable to recommended a models directory...")
             models_dir = None
